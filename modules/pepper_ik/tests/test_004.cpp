--- conflicted
+++ resolved
@@ -98,6 +98,7 @@
         humoto::Solution                                       ik_solution;
         // parameters of the control problem
         humoto::pepper_ik::WBCParameters                       ik_wbc_parameters(config_reader);
+
         // control problem, which is used to construct an optimization problem
         humoto::pepper_ik::WholeBodyController<MODEL_FEATURES> ik_wbc(ik_wbc_parameters);
         // model representing the controlled system
@@ -149,24 +150,21 @@
         etools::Vector6 velocity;
         std::map<std::string, etools::Vector6> tag_velocity;
 
-<<<<<<< HEAD
-=======
         // to keep base velocity
         Eigen::VectorXd base_velocity;
-        
->>>>>>> 328d3de1
+
         // -------------------read head motion from file --------------
 
         for(std::size_t i = 0;; ++i)
         {
             prefix = humoto::LogEntryName("humoto").add(i);
-            
+
             if(head_complete_velocity.empty())
             {
                 break;
             }
-            
-            // ---------------- set tag velocity ----------    
+
+            // ---------------- set tag velocity ----------
 
             //update tag velocity
             if(!(i % 10))
@@ -181,19 +179,19 @@
             {
                 ik_wbc.setTagsVelocity(tag_velocity);
             }
-            
-            // ---------------- set tag velocity ----------    
+
+            // ---------------- set tag velocity ----------
 
             // -----------------set base velocity in mpc----------------
-            
+
             base_velocity = ik_wbc.getTagVelocityInGlobal(ik_model, "CameraTop_optical_frame",
                                                            humoto::rbdl::SpatialType::COMPLETE);
-            
-            //mpc_motion_parameters.base_velocity_          << base_velocity(0), base_velocity(1); 
+
+            //mpc_motion_parameters.base_velocity_          << base_velocity(0), base_velocity(1);
             //mpc_motion_parameters.base_angular_velocity_  =  base_velocity(5);
-            
+
             // -----------------set base velocity in mpc----------------
-            
+
             //std::cout << "linear velocity: " << std::endl;
             //HUMOTO_LOG_RAW(mpc_motion_parameters.base_velocity_);
             //std::cout << "angular velocity: " << std::endl;
@@ -214,16 +212,11 @@
                                     ik_model.getBaseCoM(),
                                     ik_model.getBodyCoM(),
                                     ik_model.getBaseYaw());
-            
+
             mpc_model_state.log(logger, prefix, "current_state");
 
             mpc_model.updateState(mpc_model_state);
             // -----------------sync-models--------------------------------
-<<<<<<< HEAD
-
-            prefix = humoto::LogEntryName("humoto").add(i);
-=======
->>>>>>> 328d3de1
 
             timer.start();
 
@@ -273,27 +266,6 @@
             //mpc_model_state.log(logger, prefix, "next_state");
             //logger.log(humoto::LogEntryName(prefix).add("next_cop"), mpc_model.getCoP(mpc_model_state));
 
-<<<<<<< HEAD
-            // ---------------- set tag velocity ----------
-
-            //update tag velocity
-            if(!(i % 10))
-            {
-                std::cout << i << std::endl;
-                velocity = head_complete_velocity.front();
-                tag_velocity["CameraTop_optical_frame"] = velocity;
-                ik_wbc.setTagRefVelocity(tag_velocity);
-                head_complete_velocity.erase(head_complete_velocity.begin());
-            }
-            else
-            {
-                ik_wbc.setTagRefVelocity(tag_velocity);
-            }
-
-            // ---------------- set tag velocity ----------
-
-=======
->>>>>>> 328d3de1
             //ik_model.log(logger, prefix);
             //HUMOTO_LOG_RAW("===================");
             //HUMOTO_LOG("iter = ", i);
